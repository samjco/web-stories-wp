--- conflicted
+++ resolved
@@ -51,14 +51,9 @@
     "babel-plugin-inline-react-svg": "1.0.1",
     "browserslist": "4.5.2",
     "cross-env": "5.2.0",
-<<<<<<< HEAD
     "css-loader": "2.1.1",
     "cssnano": "4.1.10",
-    "eslint": "5.15.3",
-=======
     "eslint": "5.16.0",
-    "eslint-config-wordpress": "2.0.0",
->>>>>>> 1793f746
     "eslint-plugin-react": "7.12.4",
     "grunt": "1.0.4",
     "grunt-contrib-clean": "2.0.0",
