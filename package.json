{
 "name": "amp-wp",
 "title": "AMP for WordPress",
 "homepage": "https://github.com/ampproject/amp-wp",
 "repository": {
  "type": "git",
  "url": "https://github.com/ampproject/amp-wp.git"
 },
 "license": "GPL-2.0+",
 "private": true,
 "devDependencies": {
  "@wordpress/dom-ready": "2.0.2",
  "@wordpress/i18n": "3.1.1",
  "babel-core": "6.26.3",
  "babel-eslint": "10.0.1",
  "babel-loader": "7.1.5",
  "babel-plugin-transform-object-rest-spread": "6.26.0",
  "babel-plugin-transform-react-jsx": "6.24.1",
  "babel-plugin-transform-runtime": "6.23.0",
  "babel-preset-env": "1.7.0",
  "cross-env": "5.2.0",
  "eslint": "5.14.0",
  "eslint-config-wordpress": "2.0.0",
<<<<<<< HEAD
  "eslint-plugin-react": "7.11.1",
  "grunt": "1.0.2",
  "grunt-contrib-clean": "2.0.0",
=======
  "eslint-plugin-react": "7.12.4",
  "grunt": "1.0.3",
  "grunt-contrib-clean": "1.1.0",
>>>>>>> c5cd2ffa
  "grunt-contrib-copy": "1.0.0",
  "grunt-shell": "2.1.0",
  "grunt-wp-deploy": "2.0.0",
  "npm-run-all": "^4.1.5",
  "timeago.js": "3.0.2",
  "webpack": "4.29.5",
  "webpack-cli": "3.2.3"
 },
 "main": "blocks/index.js",
 "scripts": {
  "build": "npm-run-all build:*",
  "build:prepare": "grunt build",
  "build:zip": "grunt create-build-zip",
  "deploy": "grunt deploy",
  "dev": "cross-env BABEL_ENV=default webpack --watch",
  "lint": "npm-run-all --parallel lint:*",
  "lint:js": "eslint .",
  "lint:php": "vendor/bin/phpcs",
  "test": "npm-run-all --parallel test:*",
  "test:php": "phpunit"
 }
}<|MERGE_RESOLUTION|>--- conflicted
+++ resolved
@@ -21,15 +21,9 @@
   "cross-env": "5.2.0",
   "eslint": "5.14.0",
   "eslint-config-wordpress": "2.0.0",
-<<<<<<< HEAD
-  "eslint-plugin-react": "7.11.1",
-  "grunt": "1.0.2",
-  "grunt-contrib-clean": "2.0.0",
-=======
   "eslint-plugin-react": "7.12.4",
   "grunt": "1.0.3",
-  "grunt-contrib-clean": "1.1.0",
->>>>>>> c5cd2ffa
+  "grunt-contrib-clean": "2.0.0",
   "grunt-contrib-copy": "1.0.0",
   "grunt-shell": "2.1.0",
   "grunt-wp-deploy": "2.0.0",
