--- conflicted
+++ resolved
@@ -21,13 +21,8 @@
   "cross-env": "5.2.0",
   "eslint": "5.14.0",
   "eslint-config-wordpress": "2.0.0",
-<<<<<<< HEAD
-  "eslint-plugin-react": "7.11.1",
+  "eslint-plugin-react": "7.12.4",
   "grunt": "1.0.3",
-=======
-  "eslint-plugin-react": "7.12.4",
-  "grunt": "1.0.2",
->>>>>>> fd24bcdf
   "grunt-contrib-clean": "1.1.0",
   "grunt-contrib-copy": "1.0.0",
   "grunt-shell": "2.1.0",
