--- conflicted
+++ resolved
@@ -62,10 +62,9 @@
 
 ## Changelog ##
 
-<<<<<<< HEAD
 ### 1.0 (unreleased) ###
 - ...
-=======
+
 ### 0.7.1 (Unreleased) ###
 - Limit showing AMP validation warnings to when `amp` theme support is present. See [#1132](https://github.com/Automattic/amp-wp/pull/1132).
 - Supply the extracted dimensions to images determined to need them; fixes regression from 0.6 this is key for Gutenberg compat. See [#1117](https://github.com/Automattic/amp-wp/pull/1117).
@@ -73,7 +72,6 @@
 - Force VideoPress to use html5 player for AMP. See [#1125](https://github.com/Automattic/amp-wp/pull/1125). Props yurynix.
 
 See [0.7.1 milestone](https://github.com/Automattic/amp-wp/milestone/8?closed=1).
->>>>>>> 5fa2f305
 
 ### 0.7.0 (2018-05-03) ###
 - Render an entire site as "Native AMP" if the theme calls `add_theme_support( 'amp' )`. See [#857](https://github.com/Automattic/amp-wp/pull/857), [#852](https://github.com/Automattic/amp-wp/pull/852), [#865](https://github.com/Automattic/amp-wp/pull/865), [#888](https://github.com/Automattic/amp-wp/pull/888). Props westonruter, kaitnyl, ThierryA.
