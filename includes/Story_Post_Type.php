<?php
/**
 * Class Story_Post_Type.
 *
 * @package   Google\Web_Stories
 * @copyright 2020 Google LLC
 * @license   https://www.apache.org/licenses/LICENSE-2.0 Apache License 2.0
 * @link      https://github.com/google/web-stories-wp
 */

/**
 * Copyright 2020 Google LLC
 *
 * Licensed under the Apache License, Version 2.0 (the "License");
 * you may not use this file except in compliance with the License.
 * You may obtain a copy of the License at
 *
 *     https://www.apache.org/licenses/LICENSE-2.0
 *
 * Unless required by applicable law or agreed to in writing, software
 * distributed under the License is distributed on an "AS IS" BASIS,
 * WITHOUT WARRANTIES OR CONDITIONS OF ANY KIND, either express or implied.
 * See the License for the specific language governing permissions and
 * limitations under the License.
 */

namespace Google\Web_Stories;

use Google\Web_Stories\REST_API\Stories_Controller;
use Google\Web_Stories\Traits\Assets;
use Google\Web_Stories\Traits\Publisher;
use Google\Web_Stories\Traits\Types;
use WP_Post;
use WP_Screen;

/**
 * Class Story_Post_Type.
 */
class Story_Post_Type {
	use Publisher;
	use Types;
	use Assets;
	/**
	 * The slug of the stories post type.
	 *
	 * @var string
	 */
	const POST_TYPE_SLUG = 'web-story';

	/**
	 * Web Stories editor script handle.
	 *
	 * @var string
	 */
	const WEB_STORIES_SCRIPT_HANDLE = 'edit-story';

	/**
	 * The rewrite slug for this post type.
	 *
	 * @var string
	 */
	const REWRITE_SLUG = 'stories';

	/**
	 * Style Present options name.
	 *
	 * @var string
	 */
	const STYLE_PRESETS_OPTION = 'web_stories_style_presets';
	/**
	 * Registers the post type for stories.
	 *
	 * @todo refactor
	 *
	 * @return void
	 */
	public function init() {
		register_post_type(
			self::POST_TYPE_SLUG,
			[
				'labels'                => [
					'name'                     => _x( 'Stories', 'post type general name', 'web-stories' ),
					'singular_name'            => _x( 'Story', 'post type singular name', 'web-stories' ),
					'add_new'                  => _x( 'Add New', 'story', 'web-stories' ),
					'add_new_item'             => __( 'Add New Story', 'web-stories' ),
					'edit_item'                => __( 'Edit Story', 'web-stories' ),
					'new_item'                 => __( 'New Story', 'web-stories' ),
					'view_item'                => __( 'View Story', 'web-stories' ),
					'view_items'               => __( 'View Stories', 'web-stories' ),
					'search_items'             => __( 'Search Stories', 'web-stories' ),
					'not_found'                => __( 'No stories found.', 'web-stories' ),
					'not_found_in_trash'       => __( 'No stories found in Trash.', 'web-stories' ),
					'all_items'                => __( 'All Stories', 'web-stories' ),
					'archives'                 => __( 'Story Archives', 'web-stories' ),
					'attributes'               => __( 'Story Attributes', 'web-stories' ),
					'insert_into_item'         => __( 'Insert into story', 'web-stories' ),
					'uploaded_to_this_item'    => __( 'Uploaded to this story', 'web-stories' ),
					'featured_image'           => __( 'Featured Image', 'web-stories' ),
					'set_featured_image'       => __( 'Set featured image', 'web-stories' ),
					'remove_featured_image'    => __( 'Remove featured image', 'web-stories' ),
					'use_featured_image'       => __( 'Use as featured image', 'web-stories' ),
					'filter_items_list'        => __( 'Filter stories list', 'web-stories' ),
					'items_list_navigation'    => __( 'Stories list navigation', 'web-stories' ),
					'items_list'               => __( 'Stories list', 'web-stories' ),
					'item_published'           => __( 'Story published.', 'web-stories' ),
					'item_published_privately' => __( 'Story published privately.', 'web-stories' ),
					'item_reverted_to_draft'   => __( 'Story reverted to draft.', 'web-stories' ),
					'item_scheduled'           => __( 'Story scheduled', 'web-stories' ),
					'item_updated'             => __( 'Story updated.', 'web-stories' ),
					'menu_name'                => _x( 'Stories', 'admin menu', 'web-stories' ),
					'name_admin_bar'           => _x( 'Story', 'add new on admin bar', 'web-stories' ),
				],
				'menu_icon'             => $this->get_post_type_icon(),
				'supports'              => [
					'title', // Used for amp-story[title].
					'author',
					'editor',
					'excerpt',
					'thumbnail', // Used for poster images.
					'revisions', // Without this, the REST API will return 404 for an autosave request.
				],
				'rewrite'               => [
					'slug' => self::REWRITE_SLUG,
				],
				'public'                => true,
				'show_ui'               => true,
				'show_in_rest'          => true,
				'rest_controller_class' => Stories_Controller::class,
			]
		);

		add_action( 'admin_enqueue_scripts', [ $this, 'admin_enqueue_scripts' ] );
		add_filter( 'show_admin_bar', [ $this, 'show_admin_bar' ] ); // phpcs:ignore WordPressVIPMinimum.UserExperience.AdminBarRemoval.RemovalDetected
		add_filter( 'replace_editor', [ $this, 'replace_editor' ], 10, 2 );
		add_filter( 'use_block_editor_for_post_type', [ $this, 'filter_use_block_editor_for_post_type' ], 10, 2 );


		add_filter( 'rest_' . self::POST_TYPE_SLUG . '_collection_params', [ $this, 'filter_rest_collection_params' ], 10, 2 );

		// Select the single-web-story.php template for Stories.
		add_filter( 'template_include', [ $this, 'filter_template_include' ] );

		add_filter( 'amp_skip_post', [ $this, 'skip_amp' ], PHP_INT_MAX, 2 );

		add_filter( '_wp_post_revision_fields', [ $this, 'filter_revision_fields' ], 10, 2 );

		add_filter( 'googlesitekit_amp_gtag_opt', [ $this, 'filter_site_kit_gtag_opt' ] );
	}

	/**
	 * Base64 encoded svg icon.
	 *
	 * @return string Base64-encoded SVG icon.
	 */
	protected function get_post_type_icon() {
		return 'data:image/svg+xml;base64,PHN2ZyB3aWR0aD0iNjMiIGhlaWdodD0iNTUiIGZpbGw9Im5vbmUiIHhtbG5zPSJodHRwOi8vd3d3LnczLm9yZy8yMDAwL3N2ZyI+PHBhdGggZD0iTTAgOGg0djM5SDBWOHpNNTkgOGg0djM5aC00Vjh6TTUwIDBIMTN2NTVoMzdWMHoiIGZpbGw9ImN1cnJlbnRDb2xvciIvPjwvc3ZnPg==';
	}

	/**
	 * AMP plugin compatibility.
	 *
	 * @todo Improve AMP plugin compatibility, see https://github.com/google/web-stories-wp/issues/967
	 *
	 * @param bool    $skipped Should this post type be skipped.
	 * @param WP_Post $post Post object.
	 *
	 * @return bool
	 */
	public function skip_amp( $skipped, $post ) {
		if ( self::POST_TYPE_SLUG === get_post_type( $post ) ) {
			$skipped = true;
		}
		return $skipped;
	}

	/**
	 * Add story_author as allowed orderby value for REST API.
	 *
	 * @param array         $query_params Array of allowed query params.
	 * @param \WP_Post_Type $post_type Post type.
	 * @return array Array of query params.
	 */
	public function filter_rest_collection_params( $query_params, $post_type ) {
		if ( self::POST_TYPE_SLUG !== $post_type->name ) {
			return $query_params;
		}

		if ( empty( $query_params['orderby'] ) ) {
			return $query_params;
		}
		$query_params['orderby']['enum'][] = 'story_author';
		return $query_params;
	}

	/**
	 * Filters the revision fields to ensure that JSON representation gets saved to Story revisions.
	 *
	 * @param array $fields Array of allowed revision fields.
	 * @param array $story Story post array.
	 * @return array Array of allowed fields.
	 */
	public function filter_revision_fields( $fields, $story ) {
		if ( self::POST_TYPE_SLUG === $story['post_type'] ) {
			$fields['post_content_filtered'] = __( 'Story data', 'web-stories' );
		}
		return $fields;
	}

	/**
	 * Filter if show admin bar on single post type.
	 *
	 * @param boolean $show Current value of filter.
	 *
	 * @return bool
	 */
	public function show_admin_bar( $show ) {
		if ( is_singular( self::POST_TYPE_SLUG ) ) {
			$show = false;
		}

		return $show;
	}

	/**
	 * Replace default post editor with our own implementation.
	 *
	 * @codeCoverageIgnore
	 *
	 * @param bool    $replace Bool if to replace editor or not.
	 * @param WP_Post $post    Current post object.
	 *
	 * @return bool Whether the editor has been replaced.
	 */
	public function replace_editor( $replace, $post ) {
		if ( self::POST_TYPE_SLUG === get_post_type( $post ) ) {

			// Since the 'replace_editor' filter can be run multiple times, only load the
			// custom editor after the 'current_screen' action when we can be certain the
			// $post_type, $post_type_object, $post globals are all set by WordPress.
			if ( did_action( 'current_screen' ) ) {
				require_once WEBSTORIES_PLUGIN_DIR_PATH . 'includes/templates/admin/edit-story.php';
			}

			return true;
		}

		return $replace;
	}

	/**
	 * Filters whether post type supports the block editor.
	 *
	 * Disables the block editor and associated logic (like enqueueing assets)
	 * for the story post type.
	 *
	 * @param bool   $use_block_editor  Whether the post type can be edited or not. Default true.
	 * @param string $post_type         The post type being checked.
	 * @return bool Whether to use the block editor.
	 */
	public function filter_use_block_editor_for_post_type( $use_block_editor, $post_type ) {
		if ( self::POST_TYPE_SLUG === $post_type ) {
			return false;
		}

		return $use_block_editor;
	}

	/**
	 *
	 * Enqueue scripts for the element editor.
	 *
	 * @param string $hook The current admin page.
	 *
	 * @return void
	 */
	public function admin_enqueue_scripts( $hook ) {
		$screen = get_current_screen();

		if ( ! $screen instanceof WP_Screen ) {
			return;
		}

		if ( self::POST_TYPE_SLUG !== $screen->post_type ) {
			return;
		}

		// Only output scripts and styles where in edit screens.
		if ( ! in_array( $hook, [ 'post.php', 'post-new.php' ], true ) ) {
			return;
		}

		// Force media model to load.
		wp_enqueue_media();

		wp_register_style(
			'roboto',
			'https://fonts.googleapis.com/css2?family=Roboto:ital,wght@0,100;0,300;0,400;0,500;0,700;0,900;1,100;1,300;1,400;1,500;1,700;1,900&display=swap',
			[],
			WEBSTORIES_VERSION
		);

		$this->enqueue_script( self::WEB_STORIES_SCRIPT_HANDLE, [ Tracking::SCRIPT_HANDLE ] );
		$this->enqueue_style( self::WEB_STORIES_SCRIPT_HANDLE, [ 'roboto' ] );

		wp_localize_script(
			self::WEB_STORIES_SCRIPT_HANDLE,
			'webStoriesEditorSettings',
			$this->get_editor_settings()
		);

		// Dequeue forms.css, see https://github.com/google/web-stories-wp/issues/349 .
		$this->remove_admin_style( [ 'forms' ] );
	}

	/**
	 * Get editor settings as an array.
	 *
	 * @return array
	 */
	public function get_editor_settings() {
		$post                     = get_post();
		$story_id                 = ( $post ) ? $post->ID : null;
		$rest_base                = self::POST_TYPE_SLUG;
		$has_publish_action       = false;
		$has_assign_author_action = false;
		$has_upload_media_action  = current_user_can( 'upload_files' );
		$post_type_object         = get_post_type_object( self::POST_TYPE_SLUG );

		if ( $post_type_object instanceof \WP_Post_Type ) {
			$rest_base = ! empty( $post_type_object->rest_base ) ? $post_type_object->rest_base : $post_type_object->name;
			if ( property_exists( $post_type_object->cap, 'publish_posts' ) ) {
				$has_publish_action = current_user_can( $post_type_object->cap->publish_posts );
			}
			if ( property_exists( $post_type_object->cap, 'edit_others_posts' ) ) {
				$has_assign_author_action = current_user_can( $post_type_object->cap->edit_others_posts );
			}
		}

		// Media settings.
		$max_upload_size = wp_max_upload_size();
		if ( ! $max_upload_size ) {
			$max_upload_size = 0;
		}

		$preview_query_args = [
			'preview_id'    => $story_id,
			// Leveraging the default WP post preview logic.
			'preview_nonce' => wp_create_nonce( 'post_preview_' . $story_id ),
		];


		$settings = [
			'id'     => 'edit-story',
			'config' => [
				'autoSaveInterval' => defined( 'AUTOSAVE_INTERVAL' ) ? AUTOSAVE_INTERVAL : null,
				'isRTL'            => is_rtl(),
				'dateFormat'       => get_option( 'date_format' ),
				'timeFormat'       => get_option( 'time_format' ),
				'allowedMimeTypes' => $this->get_allowed_mime_types(),
				'allowedFileTypes' => $this->get_allowed_file_types(),
				'postType'         => self::POST_TYPE_SLUG,
				'storyId'          => $story_id,
				'previewLink'      => get_preview_post_link( $story_id, $preview_query_args ),
				'maxUpload'        => $max_upload_size,
				'capabilities'     => [
					'hasPublishAction'      => $has_publish_action,
					'hasAssignAuthorAction' => $has_assign_author_action,
					'hasUploadMediaAction'  => $has_upload_media_action,
				],
				'api'              => [
					'stories' => sprintf( '/wp/v2/%s', $rest_base ),
					'media'   => '/wp/v2/media',
					'users'   => '/wp/v2/users',
					'fonts'   => '/web-stories/v1/fonts',
					'link'    => '/web-stories/v1/link',
				],
				'metadata'         => [
					'publisher'       => $this->get_publisher_data(),
					'logoPlaceholder' => $this->get_publisher_logo_placeholder(),
					'fallbackPoster'  => plugins_url( 'assets/images/fallback-poster.jpg', WEBSTORIES_PLUGIN_FILE ),
				],
			],
			'flags'  => [
				/**
				 * Description: Enables user facing animations.
				 * Author: @mariano-formidable
				 * Issue: 1903
				 * Creation date: 2020-06-08
				 */
				'enableAnimation'                => false,
				/**
				 * Description: Flag for hover dropdown menu for media element in media library.
				 * Author: @joannag6
				 * Issue: #1319 and #354
				 * Creation date: 2020-05-20
				 */
				'mediaDropdownMenu'              => true,
				/**
				 * Description: Flag for new font picker with typeface previews in style panel.
				 * Author: @carlos-kelly
				 * Issue: #1300
				 * Creation date: 2020-06-02
				 */
<<<<<<< HEAD
				'newFontPicker'                => true,
=======
				'newFontPicker'                  => false,
>>>>>>> 6b390e52
				/**
				 * Description: Flag for hiding/enabling the keyboard shortcuts button.
				 * Author: @dmmulroy
				 * Issue: #2094
				 * Creation date: 2020-06-04
				 */
				'showKeyboardShortcutsButton'    => false,
				/**
				 * Description: Flag for hiding/enabling text sets.
				 * Author: @dmmulroy
				 * Issue: #2097
				 * Creation date: 2020-06-04
				 */
				'showTextSets'                   => false,
				/**
				 * Description: Flag for hiding/enabling the pre publish tab.
				 * Author: @dmmulroy
				 * Issue: #2095
				 * Creation date: 2020-06-04
				 */
				'showPrePublishTab'              => false,
				/**
				 * Description: Flag for displaying the animation tab/panel.
				 * Author: @dmmulroy
				 * Issue: #2092
				 * Creation date: 2020-06-04
				 */
				'showAnimationTab'               => false,
				/**
				 * Description: Flag for hiding/enabling the text magic and helper mode icons.
				 * Author: @dmmulroy
				 * Issue: #2044
				 * Creation date: 2020-06-04
				 */
				'showTextMagicAndHelperMode'     => false,
				/**
				 * Description: Flag for hiding/enabling the search input on the text and shapes panes.
				 * Author: @dmmulroy
				 * Issue: #2098
				 * Creation date: 2020-06-04
				 */
				'showTextAndShapesSearchInput'   => false,
				/**
				 * Description: Flag for the 3P Media tab.
				 * Author: @diegovar
				 * Issue: #2508
				 * Creation date: 2020-06-17
				 */
				'media3pTab'                     => false,
				/**
				 * Description: Flag to show or hide the elements tab.
				 * Author: @diegovar
				 * Issue: #2616
				 * Creation date: 2020-06-23
				 */
				'showElementsTab'                => false,
				/**
				 * Description: Flag for using a row-based media gallery (vs column based) in the Uploads tab.
				 * Author: @joannalee
				 * Issue: #2820
				 * Creation date: 2020-06-30
				 */
				'rowBasedGallery'                => false,
				/**
				 * Description: Flag for using incremental search in media and media3p with a debouncer.
				 * Author: @diegovar
				 * Issue: #3206
				 * Creation date: 2020-07-15
				 */
				'incrementalSearchDebounceMedia' => false,
			],

		];

		/**
		 * Filters settings passed to the web stories editor.
		 *
		 * @param array $settings Array of settings passed to web stories editor.
		 */
		return apply_filters( 'web_stories_editor_settings', $settings );
	}

	/**
	 * Set template for web-story post type.
	 *
	 * @param string $template Template.
	 *
	 * @return string Template.
	 */
	public function filter_template_include( $template ) {
		if ( is_singular( self::POST_TYPE_SLUG ) && ! is_embed() ) {
			$template = WEBSTORIES_PLUGIN_DIR_PATH . 'includes/templates/frontend/single-web-story.php';
		}

		return $template;
	}

	/**
	 * Filters the gtag configuration options for the amp-analytics tag.
	 *
	 * @see https://blog.amp.dev/2019/08/28/analytics-for-your-amp-stories/
	 * @see https://github.com/ampproject/amphtml/blob/master/extensions/amp-story/amp-story-analytics.md
	 *
	 * @param array $gtag_opt Array of gtag configuration options.
	 * @return array Modified configuration options.
	 */
	public function filter_site_kit_gtag_opt( $gtag_opt ) {
		if ( ! is_singular( self::POST_TYPE_SLUG ) ) {
			return $gtag_opt;
		}

		$post = get_post();

		if ( ! $post instanceof WP_Post ) {
			return $gtag_opt;
		}

		$title       = get_the_title( $post );
		$story_id    = $post->ID;
		$tracking_id = $gtag_opt['vars']['gtag_id'];

		$gtag_opt['triggers'] = isset( $gtag_opt['triggers'] ) ? $gtag_opt['triggers'] : [];

		if ( ! isset( $gtag_opt['triggers']['storyProgress'] ) ) {
			$gtag_opt['triggers']['storyProgress'] = [
				'on'   => 'story-page-visible',
				'vars' => [
					'event_name'     => 'custom',
					'event_action'   => 'story_progress',
					'event_category' => $title,
					'event_label'    => $story_id,
					'send_to'        => [
						$tracking_id,
					],
				],
			];
		}

		if ( ! isset( $gtag_opt['triggers']['storyEnd'] ) ) {
			$gtag_opt['triggers']['storyEnd'] = [
				'on'   => 'story-last-page-visible',
				'vars' => [
					'event_name'     => 'custom',
					'event_action'   => 'story_complete',
					'event_category' => $title,
					'send_to'        => [
						$tracking_id,
					],
				],
			];
		}

		return $gtag_opt;
	}
}<|MERGE_RESOLUTION|>--- conflicted
+++ resolved
@@ -401,11 +401,7 @@
 				 * Issue: #1300
 				 * Creation date: 2020-06-02
 				 */
-<<<<<<< HEAD
-				'newFontPicker'                => true,
-=======
-				'newFontPicker'                  => false,
->>>>>>> 6b390e52
+				'newFontPicker'                  => true,
 				/**
 				 * Description: Flag for hiding/enabling the keyboard shortcuts button.
 				 * Author: @dmmulroy
