--- conflicted
+++ resolved
@@ -28,12 +28,7 @@
 /**
  * Internal dependencies
  */
-<<<<<<< HEAD
-import { ReactComponent as Remove } from '../../../icons/remove.svg';
-=======
 import { Remove } from '../../../icons';
-import { BACKGROUND_TEXT_MODE } from '../../../constants';
->>>>>>> c3323311
 import generatePatternStyles from '../../../utils/generatePatternStyles';
 import { PanelContent } from '../panel';
 import { StylePresetPropType } from '../../../types';
