--- conflicted
+++ resolved
@@ -193,17 +193,6 @@
             !displayLinkGuidelines &&
             handleChange({ url: value }, !value /* submit */)
           }
-<<<<<<< HEAD
-          onFocus={() => {
-            const node = nodesById[selectedElement.id];
-            if (isElementInAttachmentArea(node)) {
-              setDisplayLinkGuidelines(true);
-            }
-          }}
-          onBlur={() => {
-            setDisplayLinkGuidelines(false);
-          }}
-=======
           onBlur={(atts = {}) => {
             const { onClear } = atts;
             // If the onBlur is not clearing the field, add protocol.
@@ -213,8 +202,14 @@
                 handleChange({ url: urlWithProtocol }, true /* submit */);
               }
             }
+            setDisplayLinkGuidelines(false);
           }}
->>>>>>> 77bfe4c7
+          onFocus={() => {
+            const node = nodesById[selectedElement.id];
+            if (isElementInAttachmentArea(node)) {
+              setDisplayLinkGuidelines(true);
+            }
+          }}
           value={link.url || ''}
           clear
           aria-label={__('Edit: Element link', 'web-stories')}
