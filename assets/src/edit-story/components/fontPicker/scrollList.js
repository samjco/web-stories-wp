--- conflicted
+++ resolved
@@ -126,10 +126,6 @@
       ref={ref}
     >
       {items.map((item, index) => (
-<<<<<<< HEAD
-        <Item ref={setRef(index)} key={index}>
-          {itemRenderer(item, index)}
-=======
         <Item
           ref={setRef(index)}
           key={index}
@@ -137,8 +133,7 @@
           aria-selected={currentOffset === index}
           aria-setsize={numItems}
         >
-          {itemRenderer(item)}
->>>>>>> 4c1d3ed5
+          {itemRenderer(item, index)}
         </Item>
       ))}
     </List>
