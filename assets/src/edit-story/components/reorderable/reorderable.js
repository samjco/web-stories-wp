--- conflicted
+++ resolved
@@ -18,11 +18,8 @@
  * External dependencies
  */
 import PropTypes from 'prop-types';
-<<<<<<< HEAD
-import React, { useState, useCallback, useRef, useEffect } from 'react';
-=======
->>>>>>> b43eda96
 import styled from 'styled-components';
+import React from 'react';
 
 /**
  * Internal dependencies
@@ -36,165 +33,52 @@
   display: flex;
 `;
 
-<<<<<<< HEAD
 const Reorderable = React.forwardRef(
-  ({ children, onPositionChange = () => {}, ...props }, forwardedRef) => {
-    const [isReordering, setIsReordering] = useState(false);
-    const [currentSeparator, setCurrentSeparator] = useState(null);
-    const [currentPosition, setCurrentPosition] = useState(null);
-    const [dragTarget, setDragTarget] = useState(null);
-
-    const speak = useLiveRegion('assertive');
-    const handleStartReordering = useCallback(
-      ({ position: currentPos, onStartReordering = () => {} }) => (evt) => {
-        // Only allow reordering with non-modified click on non-background element.
-        // Modified (shift+ or meta+) clicks are for selection.
-        if (!evt.shiftKey && !evt.metaKey) {
-          onStartReordering();
-          setCurrentPosition(currentPos);
-          setDragTarget(evt.target);
-        }
-      },
-      []
-    );
-
-    const separator = useRef(null);
-    useEffect(() => {
-      separator.current = currentSeparator;
-    }, [currentSeparator]);
-
-    useEffect(() => {
-      if (!dragTarget) {
-        return undefined;
-      }
-
-      const onRelease = (evt) => {
-        evt.preventDefault();
-        if (separator.current !== null) {
-          const newPosition = separator.current;
-          const position =
-            newPosition > currentPosition ? newPosition - 1 : newPosition;
-          onPositionChange(currentPosition, position);
-        }
-        setDragTarget(null);
-      };
-
-      // only mark as reordering when starting to drag
-      const onMove = () => setIsReordering(true);
-
-      // abort on esc
-      // TODO: rewrite to useKeyDown() once either is merged.
-      const onAbort = (evt) => {
-        if (evt.key === 'Escape') {
-          setDragTarget(null);
-          evt.stopPropagation();
-        }
-      };
-
-      dragTarget.ownerDocument.addEventListener('pointerup', onRelease);
-      dragTarget.ownerDocument.addEventListener('keydown', onAbort, true);
-      dragTarget.addEventListener('pointermove', onMove);
-
-      return () => {
-        setCurrentSeparator(null);
-        setIsReordering(false);
-        dragTarget.removeEventListener('pointermove', onMove);
-        dragTarget.ownerDocument.removeEventListener('pointerup', onRelease);
-        dragTarget.ownerDocument.removeEventListener('keydown', onAbort, true);
-      };
-    }, [
-      dragTarget,
-      currentPosition,
+  (
+    { children, onPositionChange = () => {}, getItemSize = () => 10, ...props },
+    forwardedRef
+  ) => {
+    const {
+      isReordering,
+      currentSeparator,
       setCurrentSeparator,
       setIsReordering,
-      onPositionChange,
-    ]);
+      handleStartReordering,
+    } = useReordering(onPositionChange, children.length);
 
-    useEffect(() => {
-      if (isReordering && currentSeparator) {
-        const position = children.length - currentSeparator;
-        const message = sprintf(REORDER_MESSAGE, position);
-        speak(message);
-      }
-    }, [
-      isReordering,
-      currentSeparator,
-      children.length,
-      onPositionChange,
-      speak,
-    ]);
+    const { startScroll, canScrollUp, canScrollDown } = useScroll(
+      forwardedRef,
+      isReordering
+    );
 
     const state = {
       state: {
         isReordering,
         currentSeparator,
+        canScrollUp,
+        canScrollDown,
       },
       actions: {
         setCurrentSeparator,
         setIsReordering,
         handleStartReordering,
+        startScroll,
       },
     };
 
     return (
       <Context.Provider value={state}>
-        <ReorderableContainer {...props} ref={forwardedRef}>
+        <ReorderableContainer ref={forwardedRef} {...props}>
+          <ReorderableScroller direction={-1} size={getItemSize()} />
+
           {children}
+
+          <ReorderableScroller direction={1} size={getItemSize()} />
         </ReorderableContainer>
       </Context.Provider>
     );
   }
 );
-=======
-function Reorderable({
-  children,
-  onPositionChange = () => {},
-  getItemSize = () => 10,
-  ...props
-}) {
-  const {
-    isReordering,
-    currentSeparator,
-    setCurrentSeparator,
-    setIsReordering,
-    handleStartReordering,
-  } = useReordering(onPositionChange, children.length);
-
-  const {
-    setScrollTarget,
-    startScroll,
-    canScrollUp,
-    canScrollDown,
-  } = useScroll(isReordering);
-
-  const state = {
-    state: {
-      isReordering,
-      currentSeparator,
-      canScrollUp,
-      canScrollDown,
-    },
-    actions: {
-      setCurrentSeparator,
-      setIsReordering,
-      handleStartReordering,
-      startScroll,
-    },
-  };
-
-  return (
-    <Context.Provider value={state}>
-      <ReorderableContainer ref={setScrollTarget} {...props}>
-        <ReorderableScroller direction={-1} size={getItemSize()} />
-
-        {children}
-
-        <ReorderableScroller direction={1} size={getItemSize()} />
-      </ReorderableContainer>
-    </Context.Provider>
-  );
-}
->>>>>>> b43eda96
 
 Reorderable.propTypes = {
   children: PropTypes.oneOfType([
