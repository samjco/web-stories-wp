/*
 * Copyright 2020 Google LLC
 *
 * Licensed under the Apache License, Version 2.0 (the "License");
 * you may not use this file except in compliance with the License.
 * You may obtain a copy of the License at
 *
 *     https://www.apache.org/licenses/LICENSE-2.0
 *
 * Unless required by applicable law or agreed to in writing, software
 * distributed under the License is distributed on an "AS IS" BASIS,
 * WITHOUT WARRANTIES OR CONDITIONS OF ANY KIND, either express or implied.
 * See the License for the specific language governing permissions and
 * limitations under the License.
 */

/**
 * External dependencies
 */
import styled from 'styled-components';
import { useLayoutEffect, useRef, useState } from 'react';
import PropTypes from 'prop-types';
import { rgba } from 'polished';

/**
 * Internal dependencies
 */
import { ArrowDown } from '../../../../button';
import CategoryPill from './categoryPill';

// Pills have a margin of 4, so the l/r padding is 24-4=20.
const CategorySection = styled.div`
<<<<<<< HEAD
  background-color: ${({ theme }) => rgba(theme.colors.bg.workspace, 0.8)};
  min-height: 94px;
  padding: 16px 32px 30px 32px;
=======
  background-color: ${({ theme }) => theme.colors.bg.v3};
  ${({ hasCategories }) => (hasCategories ? '' : 'min-height: 104px;')}
  ${({ hasCategories }) =>
    hasCategories ? '' : 'max-height: 104px;'}
  padding: 30px 20px 10px;
>>>>>>> a2f24110
  display: flex;
  flex-direction: column;
  align-items: flex-start;
  flex: 1 0 auto;
<<<<<<< HEAD
  position: relative;
=======
>>>>>>> a2f24110
`;

// This hides the category pills unless expanded
const CategoryPillContainer = styled.div`
  height: 36px;
  overflow: hidden;
  transition: height 0.2s;
`;

const CategoryPillInnerContainer = styled.div`
  display: flex;
  flex-wrap: wrap;
`;

// Flips the button upside down when expanded;
// Important: the visibily is 'inherit' when props.visible because otherwise
// it gets shown even when the provider is not the selectedProvider!
const ExpandButton = styled(ArrowDown)`
  display: flex;
  position: absolute;
  bottom: -12px;
  background: ${({ theme }) => theme.colors.fg.gray16};
  max-height: none;
  width: 32px;
  height: 32px;
  border-radius: 16px;
  ${({ isExpanded }) => isExpanded && 'transform: matrix(1, 0, 0, -1, 0, 0);'}
  visibility: ${({ visible }) => (visible ? 'inherit' : 'hidden')};
  align-self: center;
  justify-content: center;
  align-items: center;
`;

const Media3pCategories = ({
  categories,
  selectedCategoryId,
  selectCategory,
  deselectCategory,
}) => {
  const [isExpanded, setIsExpanded] = useState(false);

  function renderCategories() {
    return (selectedCategoryId
      ? [categories.find((e) => e.id === selectedCategoryId)]
      : categories
    ).map((e, i) => {
      const selected = e.id === selectedCategoryId;
      return (
        <CategoryPill
          index={i}
          isSelected={selected}
          isExpanded={isExpanded}
          setIsExpanded={setIsExpanded}
          key={e.id}
          title={e.displayName}
          onClick={() => {
            if (selected) {
              deselectCategory();
            } else {
              setIsExpanded(false);
              selectCategory(e.id);
            }
          }}
        />
      );
    });
  }

  const containerRef = useRef();
  const innerContainerRef = useRef();

  // We calculate the actual height of the categories list, and set its explicit
  // height if it's expanded, in order to have a CSS height transition.
  useLayoutEffect(() => {
    if (!containerRef.current || !innerContainerRef.current) {
      return;
    }
    if (!isExpanded) {
      containerRef.current.style.height = '36px';
    } else {
      containerRef.current.style.height = `${innerContainerRef.current.offsetHeight}px`;
    }
  }, [containerRef, innerContainerRef, isExpanded]);

  return (
    <CategorySection hasCategories={Boolean(categories.length)}>
      {categories.length ? (
        <>
          <CategoryPillContainer
            id="category-pill-container"
            ref={containerRef}
            isExpanded={isExpanded}
            role="tablist"
          >
            <CategoryPillInnerContainer ref={innerContainerRef}>
              {renderCategories()}
            </CategoryPillInnerContainer>
          </CategoryPillContainer>
          <ExpandButton
            data-testid="category-expand-button"
            onClick={() => setIsExpanded(!isExpanded)}
            visible={!selectedCategoryId}
            isExpanded={isExpanded}
            aria-controls="category-pill-container"
            aria-expanded={isExpanded}
          />
        </>
      ) : null}
    </CategorySection>
  );
};

Media3pCategories.propTypes = {
  categories: PropTypes.array.isRequired,
  selectedCategoryId: PropTypes.string,
  selectCategory: PropTypes.func,
  deselectCategory: PropTypes.func,
};

export default Media3pCategories;<|MERGE_RESOLUTION|>--- conflicted
+++ resolved
@@ -17,7 +17,7 @@
 /**
  * External dependencies
  */
-import styled from 'styled-components';
+import styled, { css } from 'styled-components';
 import { useLayoutEffect, useRef, useState } from 'react';
 import PropTypes from 'prop-types';
 import { rgba } from 'polished';
@@ -30,25 +30,20 @@
 
 // Pills have a margin of 4, so the l/r padding is 24-4=20.
 const CategorySection = styled.div`
-<<<<<<< HEAD
   background-color: ${({ theme }) => rgba(theme.colors.bg.workspace, 0.8)};
-  min-height: 94px;
-  padding: 16px 32px 30px 32px;
-=======
-  background-color: ${({ theme }) => theme.colors.bg.v3};
-  ${({ hasCategories }) => (hasCategories ? '' : 'min-height: 104px;')}
-  ${({ hasCategories }) =>
-    hasCategories ? '' : 'max-height: 104px;'}
   padding: 30px 20px 10px;
->>>>>>> a2f24110
   display: flex;
   flex-direction: column;
   align-items: flex-start;
   flex: 1 0 auto;
-<<<<<<< HEAD
   position: relative;
-=======
->>>>>>> a2f24110
+
+  ${({ hasCategories }) =>
+    !hasCategories &&
+    css`
+      min-height: 104px;
+      max-height: 104px;
+    `}
 `;
 
 // This hides the category pills unless expanded
