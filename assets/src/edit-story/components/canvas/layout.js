--- conflicted
+++ resolved
@@ -218,11 +218,8 @@
       showOverflow = false,
       fullbleedRef = createRef(),
       overlay = [],
-<<<<<<< HEAD
+      fullbleed = [],
       background,
-=======
-      fullbleed = [],
->>>>>>> f4b0396a
     },
     ref
   ) => {
