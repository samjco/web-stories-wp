/**
 * External dependencies
 */
import styled from 'styled-components';

/**
 * Internal dependencies
 */
import { CENTRAL_RIGHT_PADDING, LEFT_NAV_WIDTH, PAGE_WIDTH, PAGE_HEIGHT, PAGE_NAV_PADDING } from '../../constants';
import Page from './page';
import Meta from './meta';
import PageNav from './pagenav';
import Carrousel from './carrousel';
import AddPage from './addpage';
import SelectionCanvas from './selectionCanvas';

const Background = styled.div`
	background-color: ${ ( { theme } ) => theme.colors.bg.v1 };
	display: flex;
	flex-direction: column;
	align-items: center;
	justify-content: center;
	height: 100%;

	display: grid;
	grid:
<<<<<<< HEAD
	".   meta       .        ." 1fr
	".   page       addpage  ." ${ PAGE_HEIGHT }px
	".   carrousel  .        ." 1fr
	/ 1fr ${ PAGE_WIDTH }px 1fr ${ CENTRAL_RIGHT_PADDING }px;
=======
    ".    .      meta       . .        ." 1fr
    ".    prev   page       . next     ." ${ PAGE_HEIGHT }px
    ".    .      carrousel  . addpage  ." 1fr
    / 1fr ${ LEFT_NAV_WIDTH }px ${ PAGE_WIDTH }px ${ PAGE_NAV_PADDING }px 1fr ${ CENTRAL_RIGHT_PADDING }px;
>>>>>>> 45dea82d
`;

const Area = styled.div`
	grid-area: ${ ( { area } ) => area };
	height: 100%;
	width: 100%;
`;

function CanvasLayout() {
	// @todo SelectionCanvas should not be there, will be addressed separately.
	return (
		<Background>
			<Area area="page">
				<SelectionCanvas>
					<Page />
<<<<<<< HEAD
				</SelectionCanvas>
			</Area>
			<Area area="meta">
				<Meta />
			</Area>
			<Area area="carrousel">
				<Carrousel />
			</Area>
			<Area area="addpage">
				<AddPage />
			</Area>
		</Background>
=======
				</Area>
				<Area area="prev">
					<PageNav isNext={ false } />
				</Area>
				<Area area="next">
					<PageNav />
				</Area>
				<Area area="meta">
					<Meta />
				</Area>
				<Area area="carrousel">
					<Carrousel />
				</Area>
				<Area area="addpage">
					<AddPage />
				</Area>
			</Background>
		</SelectionCanvas>
>>>>>>> 45dea82d
	);
}

export default CanvasLayout;<|MERGE_RESOLUTION|>--- conflicted
+++ resolved
@@ -24,17 +24,10 @@
 
 	display: grid;
 	grid:
-<<<<<<< HEAD
-	".   meta       .        ." 1fr
-	".   page       addpage  ." ${ PAGE_HEIGHT }px
-	".   carrousel  .        ." 1fr
-	/ 1fr ${ PAGE_WIDTH }px 1fr ${ CENTRAL_RIGHT_PADDING }px;
-=======
     ".    .      meta       . .        ." 1fr
     ".    prev   page       . next     ." ${ PAGE_HEIGHT }px
     ".    .      carrousel  . addpage  ." 1fr
     / 1fr ${ LEFT_NAV_WIDTH }px ${ PAGE_WIDTH }px ${ PAGE_NAV_PADDING }px 1fr ${ CENTRAL_RIGHT_PADDING }px;
->>>>>>> 45dea82d
 `;
 
 const Area = styled.div`
@@ -50,8 +43,13 @@
 			<Area area="page">
 				<SelectionCanvas>
 					<Page />
-<<<<<<< HEAD
 				</SelectionCanvas>
+			</Area>
+			<Area area="prev">
+				<PageNav isNext={ false } />
+			</Area>
+			<Area area="next">
+				<PageNav />
 			</Area>
 			<Area area="meta">
 				<Meta />
@@ -63,26 +61,6 @@
 				<AddPage />
 			</Area>
 		</Background>
-=======
-				</Area>
-				<Area area="prev">
-					<PageNav isNext={ false } />
-				</Area>
-				<Area area="next">
-					<PageNav />
-				</Area>
-				<Area area="meta">
-					<Meta />
-				</Area>
-				<Area area="carrousel">
-					<Carrousel />
-				</Area>
-				<Area area="addpage">
-					<AddPage />
-				</Area>
-			</Background>
-		</SelectionCanvas>
->>>>>>> 45dea82d
 	);
 }
 
