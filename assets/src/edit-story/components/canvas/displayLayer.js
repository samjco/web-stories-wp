/*
 * Copyright 2020 Google LLC
 *
 * Licensed under the Apache License, Version 2.0 (the "License");
 * you may not use this file except in compliance with the License.
 * You may obtain a copy of the License at
 *
 *     https://www.apache.org/licenses/LICENSE-2.0
 *
 * Unless required by applicable law or agreed to in writing, software
 * distributed under the License is distributed on an "AS IS" BASIS,
 * WITHOUT WARRANTIES OR CONDITIONS OF ANY KIND, either express or implied.
 * See the License for the specific language governing permissions and
 * limitations under the License.
 */

/**
 * External dependencies
 */
import { memo, useEffect, useCallback } from 'react';

/**
 * WordPress dependencies
 */
import { __ } from '@wordpress/i18n';

/**
 * Internal dependencies
 */
import StoryAnimation, {
  useStoryAnimationContext,
} from '../../../dashboard/components/storyAnimation';
import { STORY_ANIMATION_STATE } from '../../../dashboard/constants';
import { useStory } from '../../app';
import useCanvas from './useCanvas';
import DisplayElement from './displayElement';
import { Layer, PageArea } from './layout';
import PageAttachment from './pageAttachment';

function DisplayPage({
  page,
  animationState,
  editingElement,
  resetAnimationState,
}) {
  const {
    actions: { WAAPIAnimationMethods },
  } = useStoryAnimationContext();

  useEffect(() => {
    switch (animationState) {
      case STORY_ANIMATION_STATE.PLAYING:
        WAAPIAnimationMethods.play();
        return;

      case STORY_ANIMATION_STATE.RESET:
        WAAPIAnimationMethods.reset();
        return;

      case STORY_ANIMATION_STATE.SCRUBBING:
        /*
         * See `../../../dashboard/components/previewPage: 82` for reference
         *
         * @todo
         * - have WAAPIAnimationMethods.setCurrentTime(time) subscribe to time setter
         * - return an unsubscribe function when state changes.
         */
        WAAPIAnimationMethods.pause();
        return;

      case STORY_ANIMATION_STATE.PAUSED:
        WAAPIAnimationMethods.pause();
        return;
      default:
        return;
    }
  }, [animationState, WAAPIAnimationMethods]);

  /*
   * Reset animation state if user changes page
   */
  useEffect(() => resetAnimationState, [resetAnimationState, page]);

  return page
    ? page.elements.map(({ id, ...rest }) => {
        if (editingElement === id) {
          return null;
        }
        return (
          <DisplayElement
            key={id}
            element={{ id, ...rest }}
            page={page}
            isAnimatable
          />
        );
      })
    : null;
}

function DisplayLayer() {
  const { currentPage, animationState, updateAnimationState } = useStory(
    ({ state, actions }) => {
      return {
        currentPage: state.currentPage,
        animationState: state.animationState,
        updateAnimationState: actions.updateAnimationState,
      };
    }
  );
  const {
    editingElement,
    setPageContainer,
    setFullbleedContainer,
  } = useCanvas(
    ({
      state: { editingElement },
      actions: { setPageContainer, setFullbleedContainer },
    }) => ({ editingElement, setPageContainer, setFullbleedContainer })
  );

  const resetAnimationState = useCallback(
    () => updateAnimationState({ animationState: STORY_ANIMATION_STATE.RESET }),
    [updateAnimationState]
  );

  return (
    <StoryAnimation.Provider
      animations={currentPage?.animations}
      elements={currentPage?.elements}
      onWAAPIFinish={resetAnimationState}
    >
<<<<<<< HEAD
      <PageArea
        ref={setPageContainer}
        fullbleedRef={setFullbleedContainer}
        background={currentPage?.backgroundColor}
        overlay={
          currentPage && (
            <PageAttachment pageAttachment={currentPage.pageAttachment} />
          )
        }
=======
      <Layer
        data-testid="DisplayLayer"
        pointerEvents="none"
        aria-label={__('Display', 'web-stories')}
>>>>>>> 4d790dcb
      >
        <PageArea
          ref={setPageContainer}
          fullbleedRef={setFullbleedContainer}
          background={currentPage?.backgroundColor}
        >
          <DisplayPage
            page={currentPage}
            editingElement={editingElement}
            animationState={animationState}
            resetAnimationState={resetAnimationState}
          />
        </PageArea>
      </Layer>
    </StoryAnimation.Provider>
  );
}

export default memo(DisplayLayer);<|MERGE_RESOLUTION|>--- conflicted
+++ resolved
@@ -130,27 +130,20 @@
       elements={currentPage?.elements}
       onWAAPIFinish={resetAnimationState}
     >
-<<<<<<< HEAD
-      <PageArea
-        ref={setPageContainer}
-        fullbleedRef={setFullbleedContainer}
-        background={currentPage?.backgroundColor}
-        overlay={
-          currentPage && (
-            <PageAttachment pageAttachment={currentPage.pageAttachment} />
-          )
-        }
-=======
       <Layer
         data-testid="DisplayLayer"
         pointerEvents="none"
         aria-label={__('Display', 'web-stories')}
->>>>>>> 4d790dcb
       >
         <PageArea
           ref={setPageContainer}
           fullbleedRef={setFullbleedContainer}
           background={currentPage?.backgroundColor}
+          overlay={
+            currentPage && (
+              <PageAttachment pageAttachment={currentPage.pageAttachment} />
+            )
+          }
         >
           <DisplayPage
             page={currentPage}
