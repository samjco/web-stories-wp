--- conflicted
+++ resolved
@@ -23,8 +23,7 @@
 /**
  * Internal dependencies
  */
-<<<<<<< HEAD
-import { useAPI } from '../api';
+import { useAPI, useConfig } from '../';
 import { useUploader } from '../uploader';
 import { useStory } from '../story';
 import {
@@ -32,24 +31,17 @@
   getResourceFromUploadAPI,
 } from '../../components/library/panes/media/mediaUtils';
 import useInsertElement from '../../components/canvas/useInsertElement';
-=======
-import { useAPI, useConfig } from '../';
->>>>>>> 52b0ba07
 import useUploadVideoFrame from './utils/useUploadVideoFrame';
 import useMediaReducer from './useMediaReducer';
 import Context from './context';
 
 function MediaProvider({ children }) {
   const { state, actions } = useMediaReducer();
-<<<<<<< HEAD
   const { uploadFile } = useUploader();
   const {
     actions: { updateElementById },
   } = useStory();
   const insertElement = useInsertElement();
-  const { uploadVideoFrame } = useUploadVideoFrame();
-  const { media, mediaType, searchTerm } = state;
-=======
   const {
     processing,
     processed,
@@ -58,7 +50,6 @@
     mediaType,
     searchTerm,
   } = state;
->>>>>>> 52b0ba07
   const {
     fetchMediaStart,
     fetchMediaSuccess,
@@ -86,119 +77,6 @@
     allowedMimeTypes: { video: allowedVideoMimeTypes },
   } = useConfig();
 
-<<<<<<< HEAD
-  const fetchMedia = useCallback(() => {
-    fetchMediaStart();
-    getMedia({ mediaType, searchTerm })
-      .then((res) => {
-        fetchMediaSuccess({ media: res, mediaType, searchTerm });
-      })
-      .catch(fetchMediaError);
-  }, [
-    fetchMediaError,
-    fetchMediaStart,
-    fetchMediaSuccess,
-    getMedia,
-    mediaType,
-    searchTerm,
-  ]);
-
-  const uploadMediaFromLibrary = useCallback(
-    async (files) => {
-      try {
-        const localMedia = await Promise.all(
-          files.map(getResourceFromLocalFile)
-        );
-        const filesUploading = files.map((file) => uploadFile(file));
-        fetchMediaSuccess({
-          media: [...localMedia, ...media],
-          mediaType,
-          searchTerm,
-        });
-        await Promise.all(filesUploading);
-
-        // To avoid race conditions updating media library, a new request is necessary
-        fetchMedia();
-      } catch (e) {
-        fetchMediaError(e);
-      }
-    },
-    [
-      fetchMedia,
-      fetchMediaSuccess,
-      fetchMediaError,
-      uploadFile,
-      media,
-      mediaType,
-      searchTerm,
-    ]
-  );
-
-  const uploadMediaFromWorkspace = useCallback(
-    async (files) => {
-      try {
-        const filesOnCanvas = await Promise.all(
-          files.map(async (file) => {
-            const resource = await getResourceFromLocalFile(file);
-            const element = insertElement(resource.type, { resource });
-
-            return {
-              element,
-              file,
-            };
-          })
-        );
-
-        fetchMediaSuccess({
-          media: [
-            ...filesOnCanvas.map(({ element: { resource } }) => resource),
-            ...media,
-          ],
-          mediaType,
-          searchTerm,
-        });
-
-        await Promise.all(
-          filesOnCanvas.map(async ({ element, file }) => {
-            const uploadedFile = await uploadFile(file);
-            const resource = getResourceFromUploadAPI(uploadedFile);
-
-            updateElementById({
-              elementId: element.elementId,
-              properties: {
-                resource: {
-                  ...resource,
-                  poster: resource.poster,
-                },
-                type: element.resource.type,
-              },
-            });
-
-            return resource;
-          })
-        );
-
-        // To avoid race conditions updating media library, a new request is necessary
-        fetchMedia();
-      } catch (e) {
-        fetchMediaError(e);
-      }
-    },
-    [
-      fetchMedia,
-      fetchMediaSuccess,
-      fetchMediaError,
-      uploadFile,
-      insertElement,
-      updateElementById,
-      media,
-      mediaType,
-      searchTerm,
-    ]
-  );
-
-  useEffect(fetchMedia, [fetchMedia, mediaType, searchTerm]);
-=======
   const fetchMedia = useCallback(
     ({ pagingNum: p = 1 } = {}) => {
       fetchMediaStart({ pagingNum: p });
@@ -225,6 +103,100 @@
     ]
   );
 
+  const uploadMediaFromLibrary = useCallback(
+    async (files) => {
+      try {
+        const localMedia = await Promise.all(
+          files.map(getResourceFromLocalFile)
+        );
+        const filesUploading = files.map((file) => uploadFile(file));
+        fetchMediaSuccess({
+          media: [...localMedia, ...media],
+          mediaType,
+          searchTerm,
+        });
+        await Promise.all(filesUploading);
+
+        // To avoid race conditions updating media library, a new request is necessary
+        fetchMedia();
+      } catch (e) {
+        fetchMediaError(e);
+      }
+    },
+    [
+      fetchMedia,
+      fetchMediaSuccess,
+      fetchMediaError,
+      uploadFile,
+      media,
+      mediaType,
+      searchTerm,
+    ]
+  );
+
+  const uploadMediaFromWorkspace = useCallback(
+    async (files) => {
+      try {
+        const filesOnCanvas = await Promise.all(
+          files.map(async (file) => {
+            const resource = await getResourceFromLocalFile(file);
+            const element = insertElement(resource.type, { resource });
+
+            return {
+              element,
+              file,
+            };
+          })
+        );
+
+        fetchMediaSuccess({
+          media: [
+            ...filesOnCanvas.map(({ element: { resource } }) => resource),
+            ...media,
+          ],
+          mediaType,
+          searchTerm,
+        });
+
+        await Promise.all(
+          filesOnCanvas.map(async ({ element, file }) => {
+            const uploadedFile = await uploadFile(file);
+            const resource = getResourceFromUploadAPI(uploadedFile);
+
+            updateElementById({
+              elementId: element.elementId,
+              properties: {
+                resource: {
+                  ...resource,
+                  poster: resource.poster,
+                },
+                type: element.resource.type,
+              },
+            });
+
+            return resource;
+          })
+        );
+
+        // To avoid race conditions updating media library, a new request is necessary
+        fetchMedia();
+      } catch (e) {
+        fetchMediaError(e);
+      }
+    },
+    [
+      fetchMedia,
+      fetchMediaSuccess,
+      fetchMediaError,
+      uploadFile,
+      insertElement,
+      updateElementById,
+      media,
+      mediaType,
+      searchTerm,
+    ]
+  );
+
   const resetWithFetch = useCallback(() => {
     resetFilters();
     if (!mediaType && !searchTerm && pagingNum === 1) {
@@ -275,28 +247,19 @@
   }, [media, processor]);
 
   useEffect(generatePoster, [media.length, mediaType, searchTerm]);
->>>>>>> 52b0ba07
 
   const context = {
     state,
     actions: {
-<<<<<<< HEAD
-      ...actions,
-=======
       setNextPage,
->>>>>>> 52b0ba07
       setMediaType,
       setSearchTerm,
       fetchMedia,
       resetFilters,
-<<<<<<< HEAD
-      uploadVideoFrame,
       uploadMediaFromLibrary,
       uploadMediaFromWorkspace,
-=======
       resetWithFetch,
       uploadVideoPoster,
->>>>>>> 52b0ba07
     },
   };
 
