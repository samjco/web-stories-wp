--- conflicted
+++ resolved
@@ -26,12 +26,9 @@
  * @param {string} provider The 3p provider to return the context value for
  * @param {Object} reducerState The 'media3p/[provider]' fragment of the state
  * returned from `useMediaReducer`
-<<<<<<< HEAD
  * @param {Object} reducerActions The 'media3p/[provider]' fragment of the
  * actions returned from `useMediaReducer`
-=======
  * @return {Object} Context.
->>>>>>> 0bfde729
  */
 export default function useProviderContextValueProvider(
   provider,
