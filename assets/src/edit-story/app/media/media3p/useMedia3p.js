--- conflicted
+++ resolved
@@ -30,7 +30,6 @@
   return useMedia(({ media3p }) => selector(media3p));
 }
 
-<<<<<<< HEAD
 /**
  * Context value consumer to select a fragment of a specific media3p provider's
  * media context value that's provided from
@@ -40,9 +39,6 @@
  * @param {function(Object):Object} selector Returns a fragment of the media
  * context value that the caller is interested in.
  */
-export function useMedia3pProvider(provider, selector) {
-=======
 export function useMedia3pForProvider(provider, selector) {
->>>>>>> 116086e4
   return useMedia(({ media3p }) => selector(media3p[provider]));
 }