/*
 * Copyright 2020 Google LLC
 *
 * Licensed under the Apache License, Version 2.0 (the "License");
 * you may not use this file except in compliance with the License.
 * You may obtain a copy of the License at
 *
 *     https://www.apache.org/licenses/LICENSE-2.0
 *
 * Unless required by applicable law or agreed to in writing, software
 * distributed under the License is distributed on an "AS IS" BASIS,
 * WITHOUT WARRANTIES OR CONDITIONS OF ANY KIND, either express or implied.
 * See the License for the specific language governing permissions and
 * limitations under the License.
 */

/**
 * External dependencies
 */
import styled from 'styled-components';

/**
 * WordPress dependencies
 */
import { useCallback, useState } from '@wordpress/element';

/**
 * Internal dependencies
 */
import { ElementFillContent } from '../shared';
import { useStory } from '../../app';
import StoryPropTypes from '../../types';
import { getImgProps, ImageWithScale } from './util';
import EditPanMovable from './editPanMovable';
import EditCropMovable from './editCropMovable';
import ScalePanel from './scalePanel';

const Element = styled.div`
	${ ElementFillContent }
`;

const CropBox = styled.div`
	width: 100%;
	height: 100%;
	position: relative;
	overflow: hidden;

	&::after {
		content: '';
		display: block;
		position: absolute;
		left: 0;
		top: 0;
		width: 100%;
		height: 100%;
		border: 1px solid ${ ( { theme } ) => theme.colors.mg.v1 }70;
		pointer-events: none;
	}
`;

const FadedImg = styled.img`
	position: absolute;
	opacity: 0.4;
	pointer-events: none;
	${ ImageWithScale }
`;

const CropImg = styled.img`
	position: absolute;
	${ ImageWithScale }
`;

<<<<<<< HEAD
function ImageEdit( { id, src, origRatio, width, height, x, y, scale, focalX, focalY, rotationAngle, isFill, isBackground } ) {
=======
function ImageEdit( {
	element: { id, src, origRatio, scale, focalX, focalY, isFullbleed },
	box: { x, y, width, height, rotationAngle },
} ) {
>>>>>>> b0b30fd6
	const [ fullImage, setFullImage ] = useState( null );
	const [ croppedImage, setCroppedImage ] = useState( null );
	const [ cropBox, setCropBox ] = useState( null );

	const { actions: { updateElementById } } = useStory();
	const setProperties = useCallback(
		( properties ) => updateElementById( { elementId: id, properties } ),
		[ id, updateElementById ] );

	const imgProps = getImgProps( width, height, scale, focalX, focalY, origRatio );

	return (
		<Element>
			<FadedImg ref={ setFullImage } draggable={ false } src={ src } { ...imgProps } />
			<CropBox ref={ setCropBox }>
				<CropImg ref={ setCroppedImage } draggable={ false } src={ src } { ...imgProps } />
			</CropBox>
			{ ! isFill && ! isBackground && cropBox && croppedImage && (
				<EditCropMovable
					setProperties={ setProperties }
					cropBox={ cropBox }
					croppedImage={ croppedImage }
					x={ x }
					y={ y }
					offsetX={ imgProps.offsetX }
					offsetY={ imgProps.offsetY }
					imgWidth={ imgProps.width }
					imgHeight={ imgProps.height }
				/>
			) }

			{ fullImage && croppedImage && (
				<EditPanMovable
					setProperties={ setProperties }
					fullImage={ fullImage }
					croppedImage={ croppedImage }
					x={ x }
					y={ y }
					width={ width }
					height={ height }
					rotationAngle={ rotationAngle }
					offsetX={ imgProps.offsetX }
					offsetY={ imgProps.offsetY }
					imgWidth={ imgProps.width }
					imgHeight={ imgProps.height }
				/>
			) }

			<ScalePanel
				setProperties={ setProperties }
				x={ x }
				y={ y }
				width={ width }
				height={ height }
				scale={ scale || 100 } />
		</Element>
	);
}

ImageEdit.propTypes = {
<<<<<<< HEAD
	id: PropTypes.string.isRequired,
	src: PropTypes.string.isRequired,
	origRatio: PropTypes.number.isRequired,
	width: PropTypes.number.isRequired,
	height: PropTypes.number.isRequired,
	x: PropTypes.number.isRequired,
	y: PropTypes.number.isRequired,
	rotationAngle: PropTypes.number.isRequired,
	isBackground: PropTypes.bool,
	isFill: PropTypes.bool,
	scale: PropTypes.number,
	focalX: PropTypes.number,
	focalY: PropTypes.number,
};

ImageEdit.defaultProps = {
	scale: null,
	focalX: null,
	focalY: null,
=======
	element: StoryPropTypes.elements.image.isRequired,
	box: StoryPropTypes.box.isRequired,
>>>>>>> b0b30fd6
};

export default ImageEdit;<|MERGE_RESOLUTION|>--- conflicted
+++ resolved
@@ -70,14 +70,10 @@
 	${ ImageWithScale }
 `;
 
-<<<<<<< HEAD
-function ImageEdit( { id, src, origRatio, width, height, x, y, scale, focalX, focalY, rotationAngle, isFill, isBackground } ) {
-=======
 function ImageEdit( {
-	element: { id, src, origRatio, scale, focalX, focalY, isFullbleed },
+	element: { id, src, origRatio, scale, focalX, focalY, isFill, isBackground },
 	box: { x, y, width, height, rotationAngle },
 } ) {
->>>>>>> b0b30fd6
 	const [ fullImage, setFullImage ] = useState( null );
 	const [ croppedImage, setCroppedImage ] = useState( null );
 	const [ cropBox, setCropBox ] = useState( null );
@@ -138,30 +134,8 @@
 }
 
 ImageEdit.propTypes = {
-<<<<<<< HEAD
-	id: PropTypes.string.isRequired,
-	src: PropTypes.string.isRequired,
-	origRatio: PropTypes.number.isRequired,
-	width: PropTypes.number.isRequired,
-	height: PropTypes.number.isRequired,
-	x: PropTypes.number.isRequired,
-	y: PropTypes.number.isRequired,
-	rotationAngle: PropTypes.number.isRequired,
-	isBackground: PropTypes.bool,
-	isFill: PropTypes.bool,
-	scale: PropTypes.number,
-	focalX: PropTypes.number,
-	focalY: PropTypes.number,
-};
-
-ImageEdit.defaultProps = {
-	scale: null,
-	focalX: null,
-	focalY: null,
-=======
 	element: StoryPropTypes.elements.image.isRequired,
 	box: StoryPropTypes.box.isRequired,
->>>>>>> b0b30fd6
 };
 
 export default ImageEdit;