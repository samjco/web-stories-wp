--- conflicted
+++ resolved
@@ -32,9 +32,8 @@
 import useUploadVideoFrame from '../../utils/useUploadVideoFrame';
 import { getBackgroundStyle, getVideoProps, VideoWithScale } from './util';
 
-<<<<<<< HEAD
 const Element = styled.div`
-	${ ElementFillContent }
+	${ elementFillContent }
 	overflow: hidden;
 `;
 
@@ -43,10 +42,6 @@
 	max-width: initial;
 	max-height: initial;
 	${ VideoWithScale }
-=======
-const Element = styled.video`
-	${ elementFillContent }
->>>>>>> c43668a7
 `;
 
 function VideoDisplay( {
