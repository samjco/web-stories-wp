--- conflicted
+++ resolved
@@ -44,25 +44,18 @@
 
 == Changelog ==
 
-<<<<<<< HEAD
 = 1.0 (unreleased) =
 - Prefer the Custom Logo as the schema.org publisher icon, over the Site Icon. See [#1144](https://github.com/Automattic/amp-wp/pull/1144). Props kienstra, westonruter.
 
-= 0.7.1 (Unreleased) =
-=======
 = 0.7.1 (2018-05-23) =
 
->>>>>>> 4f049a14
 - Limit showing AMP validation warnings to when `amp` theme support is present. See [#1132](https://github.com/Automattic/amp-wp/pull/1132). Props westonruter.
 - Supply the extracted dimensions to images determined to need them; fixes regression from 0.6 this is key for Gutenberg compat. See [#1117](https://github.com/Automattic/amp-wp/pull/1117). Props westonruter.
 - Ensure before/after is amended to filtered comment_reply_link. See [#1118](https://github.com/Automattic/amp-wp/pull/1118). Props westonruter.
 - Force VideoPress to use html5 player for AMP. See [#1125](https://github.com/Automattic/amp-wp/pull/1125). Props yurynix.
 - Soft-deprecate `AMP_Base_Sanitizer::get_body_node()` instead of hard-deprecating it (with triggered notice). See [#1141](https://github.com/Automattic/amp-wp/pull/1141). Props westonruter.
-<<<<<<< HEAD
-=======
 - Pass '/' as an argument to home_url(), preventing possible 404. See [#1158](https://github.com/Automattic/amp-wp/issues/1158), [#1161](https://github.com/Automattic/amp-wp/pull/1161). Props kienstra.
 - Deprecate Jetpack helper and some parts of WPCOM helper for Jetpack 6.2. See [#1149](https://github.com/Automattic/amp-wp/pull/1149). Props gravityrail.
->>>>>>> 4f049a14
 
 See [0.7.1 milestone](https://github.com/Automattic/amp-wp/milestone/8?closed=1).
 
